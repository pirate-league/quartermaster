<<<<<<< HEAD
=======
[submodule "lib/forge-std"]
	path = lib/forge-std
	url = https://github.com/foundry-rs/forge-std

>>>>>>> 2f7a29ef
[submodule "lib/baal"]
	path = lib/baal
	url = https://github.com/hausDAO/baal
[submodule "lib/hats-module"]
	path = lib/hats-module
<<<<<<< HEAD
	url = https://github.com/hats-protocol/hats-module
[submodule "lib/forge-std"]
	path = lib/forge-std
	url = https://github.com/foundry-rs/forge-std
=======
	url = https://github.com/Hats-Protocol/hats-module
>>>>>>> 2f7a29ef
<|MERGE_RESOLUTION|>--- conflicted
+++ resolved
@@ -1,20 +1,9 @@
-<<<<<<< HEAD
-=======
 [submodule "lib/forge-std"]
 	path = lib/forge-std
 	url = https://github.com/foundry-rs/forge-std
-
->>>>>>> 2f7a29ef
 [submodule "lib/baal"]
 	path = lib/baal
 	url = https://github.com/hausDAO/baal
 [submodule "lib/hats-module"]
 	path = lib/hats-module
-<<<<<<< HEAD
-	url = https://github.com/hats-protocol/hats-module
-[submodule "lib/forge-std"]
-	path = lib/forge-std
-	url = https://github.com/foundry-rs/forge-std
-=======
-	url = https://github.com/Hats-Protocol/hats-module
->>>>>>> 2f7a29ef
+	url = https://github.com/hats-protocol/hats-module